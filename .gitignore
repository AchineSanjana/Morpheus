# General
.DS_Store
Thumbs.db
desktop.ini
ehthumbs.db
Icon?

# Environment files
.env
.env.*
*.local
local.env

# Logs
logs/
*.log
npm-debug.log*
yarn-debug.log*
yarn-error.log*
pnpm-debug.log*
lerna-debug.log*

# Node
node_modules/
bower_components/
.pnpm-store/
package-lock.json#
# (keep package-lock.json or yarn.lock if you want deterministic installs)

# Build / output
dist/
dist-ssr/
build/
out/
public/
coverage/
coverage-report/
report/
tmp/
*.map

# Frameworks / tools
.next/
.nuxt/
.gatsby/
.hugo_cache/
.svelte-kit/
.vite/
.esbuild/
.cache/
.parcel-cache/
.cache-loader/

# Frontend artifacts
*.class
*.dll
*.exe
*.so
*.dylib
*.o
*.obj

# Python
__pycache__/
*.py[cod]
*$py.class
.python-version
venv/
.venv/
env/
ENV/
pip-wheel-metadata/
*.egg-info/
.eggs/
build/
dist/
.mypy_cache/
.pytest_cache/
.tox/
.coverage
coverage.xml
htmlcov/
.pyre/
.pytype/
ipynb_checkpoints/

# Audio cache files
audio_cache/
*.mp3
*.wav

# Batch files (startup scripts)
start_backend.bat
start_frontend.bat

# Temporary debug files
*debug_*.py
*demo_*.py
*fix_*.py

# Java / JVM
target/
*.jar
*.war
*.ear
*.class
*.iml

# .NET
bin/
obj/
*.suo
*.user
*.userosscache
*.sln.docstates

# IDEs and editors
.vscode/*
!.vscode/extensions.json
.idea/
*.iws
*.iml
*.ipr

# Editor temp files
*~ 
*.swp
*.swo

# Database
*.sqlite3
*.db
*.db-journal
*.sql
*.bak

# Containers / VM
*.box
.vagrant/
Dockerfile.local
docker-compose.override.yml
.env.*.local

# Terraform
.terraform/
terraform.tfstate
terraform.tfstate.backup
.terraform.lock.hcl

# Secrets / keys
*.pem
*.key
*.crt

# Misc
*.log.*
*.log
*.pid
*.seed
*.bak
*.orig
*.archive
npm-debug.log*
yarn-error.log*
pnpm-debug.log*
.idea/*

# Ignore build artifacts from CI/CD
artifacts/
dist-*/

# JetBrains
.idea/
*.iml

# macOS
.DS_Store

# Windows
Thumbs.db
ehthumbs.db
<<<<<<< HEAD

start_backend.bat
start_frontend.bat
=======
>>>>>>> e522a6f7
<|MERGE_RESOLUTION|>--- conflicted
+++ resolved
@@ -179,9 +179,3 @@
 # Windows
 Thumbs.db
 ehthumbs.db
-<<<<<<< HEAD
-
-start_backend.bat
-start_frontend.bat
-=======
->>>>>>> e522a6f7
